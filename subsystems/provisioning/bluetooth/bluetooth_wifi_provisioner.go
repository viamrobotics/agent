// Package ble contains an interface for using bluetooth-low-energy to retrieve WiFi and robot part credentials for an unprovisioned Agent.
package ble

import (
	"context"
	"encoding/json"
	"sync"
	"time"

	"errors"

<<<<<<< HEAD
	"github.com/godbus/dbus"
	"github.com/google/uuid"
=======
>>>>>>> 0356d47b
	errw "github.com/pkg/errors"
	"go.uber.org/multierr"
	"go.viam.com/rdk/logging"
	"go.viam.com/utils"
	"tinygo.org/x/bluetooth"
)

// Credentials represent the minimum required information needed to provision a Viam Agent.
type Credentials struct {
	Ssid           string
	Psk            string
	RobotPartKeyID string
	RobotPartKey   string
}

// AvailableWiFiNetworks represent the networks that the device has detected (and which may be available for connection).
type AvailableWiFiNetworks struct {
	Networks []*struct {
		Ssid        string  `json:"ssid"`
		Strength    float64 `json:"strength"` // Inclusive range [0.0, 1.0], represents the % strength of a WiFi network.
		RequiresPsk bool    `json:"requires_psk"`
	} `json:"networks"`
}

func (awns *AvailableWiFiNetworks) ToBytes() ([]byte, error) {
	return json.Marshal(awns)
}

// linuxBluetoothCharacteristic is used to read and write values to a bluetooh peripheral.
type linuxBluetoothCharacteristic[T any] struct {
	UUID   bluetooth.UUID
	mu     *sync.Mutex
	active bool // Currently non-functional, but should be used to make characteristics optional.

	currentValue T
}

// bluetoothWiFiProvisioner provides an interface for managing BLE (bluetooth-low-energy) peripheral advertisement on Linux.
type BluetoothWiFiProvisioner struct {
	logger logging.Logger
	mu     *sync.Mutex

	adv       *bluetooth.Advertisement
	advActive bool
	UUID      bluetooth.UUID

	availableWiFiNetworksChannelWriteOnly chan<- *AvailableWiFiNetworks

	characteristicSsid           *linuxBluetoothCharacteristic[*string]
	characteristicPsk            *linuxBluetoothCharacteristic[*string]
	characteristicRobotPartKeyID *linuxBluetoothCharacteristic[*string]
	characteristicRobotPartKey   *linuxBluetoothCharacteristic[*string]
}

// Start begins advertising a bluetooth service that acccepts WiFi and Viam cloud config credentials.
func (bwp *BluetoothWiFiProvisioner) Start(ctx context.Context) error {
	if err := bwp.startAdvertisingBLE(ctx); err != nil {
		return err
	}
	bwp.enableAutoAcceptPairRequest() // Async goroutine (hence no error check) which auto-accepts pair requests on this device.
	return nil
}

// Stop stops advertising a bluetooth service which (when enabled) accepts WiFi and Viam cloud config credentials.
func (bwp *BluetoothWiFiProvisioner) Stop() error {
	return bwp.stopAdvertisingBLE()
}

// Update updates the list of networks that are advertised via bluetooth as available.
func (bwp *BluetoothWiFiProvisioner) RefreshAvailableNetworks(ctx context.Context, awns *AvailableWiFiNetworks) error {
	return bwp.writeAvailableNetworks(ctx, awns)
}

// WaitForCredentials returns credentials, the minimum required information to provision a robot and/or its WiFi.
func (bwp *BluetoothWiFiProvisioner) WaitForCredentials(ctx context.Context, requiresCloudCredentials bool, requiresWiFiCredentials bool) (*Credentials, error) {
	if !requiresWiFiCredentials && !requiresCloudCredentials {
		return nil, errors.New("should be waiting for either cloud credentials or WiFi credentials")
	}
	var ssid, psk, robotPartKeyID, robotPartKey string
	var ssidErr, pskErr, robotPartKeyIDErr, robotPartKeyErr error
	wg := &sync.WaitGroup{}
	if requiresWiFiCredentials {
		wg.Add(2)
		utils.ManagedGo(
			func() {
				ssid, ssidErr = waitForBLEValue(ctx, bwp.readSsid, "ssid")
			},
			wg.Done,
		)
		utils.ManagedGo(
			func() {
				psk, pskErr = waitForBLEValue(ctx, bwp.readPsk, "psk")
			},
			wg.Done,
		)
	}
	if requiresCloudCredentials {
		wg.Add(2)
		utils.ManagedGo(
			func() {
				robotPartKeyID, robotPartKeyIDErr = waitForBLEValue(ctx, bwp.readRobotPartKeyID, "robot part key ID")
			},
			wg.Done,
		)
		utils.ManagedGo(
			func() {
				robotPartKey, robotPartKeyErr = waitForBLEValue(ctx, bwp.readRobotPartKey, "robot part key")
			},
			wg.Done,
		)
	}
	wg.Wait()
	return &Credentials{
		Ssid: ssid, Psk: psk, RobotPartKeyID: robotPartKeyID, RobotPartKey: robotPartKey,
	}, multierr.Combine(ssidErr, pskErr, robotPartKeyIDErr, robotPartKeyErr)
}

/** Unexported helper methods for low-level system calls and read/write requests to/from bluetooth characteristics **/

func (bwp *BluetoothWiFiProvisioner) startAdvertisingBLE(ctx context.Context) error {
	bwp.mu.Lock()
	defer bwp.mu.Unlock()

	if bwp.adv == nil {
		return errors.New("advertisement is nil")
	}
	if bwp.advActive {
		return errors.New("invalid request, advertising already active")
	}
	if err := bwp.adv.Start(); err != nil {
		return errw.WithMessage(err, "failed to start advertising")
	}
	bwp.advActive = true
	bwp.logger.Info("started advertising a BLE connection...")
	return nil
}

func (bwp *BluetoothWiFiProvisioner) stopAdvertisingBLE() error {
	bwp.mu.Lock()
	defer bwp.mu.Unlock()

	if bwp.adv == nil {
		return errors.New("advertisement is nil")
	}
	if !bwp.advActive {
		return errors.New("invalid request, advertising already inactive")
	}
	if err := bwp.adv.Stop(); err != nil {
		return errw.WithMessage(err, "failed to stop advertising")
	}
	bwp.advActive = false
	bwp.logger.Info("stopped advertising a BLE connection")
	return nil
}

func (bwp *BluetoothWiFiProvisioner) enableAutoAcceptPairRequest() {
	var err error
	utils.ManagedGo(func() {
		conn, err := dbus.SystemBus()
		if err != nil {
			err = errw.WithMessage(err, "failed to connect to system DBus")
			return
		}

		// Export agent methods
		reply := conn.Export(nil, BluezAgentPath, BluezAgent)
		if reply != nil {
			err = errw.WithMessage(reply, "failed to export Bluez agent")
			return
		}

		// Register the agent
		obj := conn.Object(BluezDBusService, "/org/bluez")
		call := obj.Call("org.bluez.AgentManager1.RegisterAgent", 0, dbus.ObjectPath(BluezAgentPath), "NoInputNoOutput")
		if err := call.Err; err != nil {
			err = errw.WithMessage(err, "failed to register Bluez agent")
			return
		}

		// Set as the default agent
		call = obj.Call("org.bluez.AgentManager1.RequestDefaultAgent", 0, dbus.ObjectPath(BluezAgentPath))
		if err := call.Err; err != nil {
			err = errw.WithMessage(err, "failed to set default Bluez agent")
			return
		}

		bwp.logger.Info("Bluez agent registered!")

		// Listen for properties changed events
		signalChan := make(chan *dbus.Signal, 10)
		conn.Signal(signalChan)

		// Add a match rule to listen for DBus property changes
		matchRule := "type='signal',interface='org.freedesktop.DBus.Properties',member='PropertiesChanged'"
		err = conn.BusObject().Call("org.freedesktop.DBus.AddMatch", 0, matchRule).Err
		if err != nil {
			err = errw.WithMessage(err, "failed to add DBus match rule")
			return
		}

		bwp.logger.Info("waiting for a BLE pairing request...")

		for signal := range signalChan {
			// Check if the signal is from a BlueZ device
			if len(signal.Body) < 3 {
				continue
			}

			iface, ok := signal.Body[0].(string)
			if !ok || iface != "org.bluez.Device1" {
				continue
			}

			// Check if the "Paired" property is in the event
			changedProps, ok := signal.Body[1].(map[string]dbus.Variant)
			if !ok {
				continue
			}

			// TODO [APP-7613]: Pairing attempts from an iPhone connect first
			// before pairing, so listen for a "Connected" event on the system
			// D-Bus. This should be tested against Android.
			connected, exists := changedProps["Connected"]
			if !exists || connected.Value() != true {
				continue
			}

			// Extract device path from the signal sender
			devicePath := string(signal.Path)

			// Convert DBus object path to MAC address
			deviceMAC := convertDBusPathToMAC(devicePath)
			if deviceMAC == "" {
				continue
			}

			bwp.logger.Infof("device %s initiated pairing!", deviceMAC)

			// Mark device as trusted
			if err = trustDevice(bwp.logger, devicePath); err != nil {
				err = errw.WithMessage(err, "failed to trust device")
				return
			} else {
				bwp.logger.Info("device successfully trusted!")
			}
		}
	}, nil)
	if err != nil {
		bwp.logger.Errorw(
			"failed to listen for pairing request (will have to manually accept pairing request on device)",
			"err", err)
	}
}

<<<<<<< HEAD
func (bwp *BluetoothWiFiProvisioner) writeAvailableNetworks(networks *AvailableWiFiNetworks) error {
	bwp.availableWiFiNetworksChannelWriteOnly <- networks
	return nil
=======
func (bwp *BluetoothWiFiProvisioner) writeAvailableNetworks(ctx context.Context, networks *AvailableWiFiNetworks) error {
	return errors.New("TODO APP-7644: Add Linux-specific bluetooth calls for automatic pairing and read/write to BLE characteristics")
>>>>>>> 0356d47b
}

func (bwp *BluetoothWiFiProvisioner) readSsid() (string, error) {
	if bwp.characteristicSsid == nil {
		return "", errors.New("characteristic ssid is nil")
	}

	bwp.characteristicSsid.mu.Lock()
	defer bwp.characteristicSsid.mu.Unlock()

	if !bwp.characteristicSsid.active {
		return "", errors.New("characteristic ssid is inactive")
	}
	if bwp.characteristicSsid.currentValue == nil {
		return "", newEmptyBluetoothCharacteristicError("ssid")
	}
	return *bwp.characteristicSsid.currentValue, nil
}

func (bwp *BluetoothWiFiProvisioner) readPsk() (string, error) {
	if bwp.characteristicPsk == nil {
		return "", errors.New("characteristic psk is nil")
	}

	bwp.characteristicPsk.mu.Lock()
	defer bwp.characteristicPsk.mu.Unlock()

	if !bwp.characteristicPsk.active {
		return "", errors.New("characteristic psk is inactive")
	}
	if bwp.characteristicPsk.currentValue == nil {
		return "", newEmptyBluetoothCharacteristicError("psk")
	}
	return *bwp.characteristicPsk.currentValue, nil
}

func (bwp *BluetoothWiFiProvisioner) readRobotPartKeyID() (string, error) {
	if bwp.characteristicRobotPartKeyID == nil {
		return "", errors.New("characteristic robot part key ID is nil")
	}

	bwp.characteristicRobotPartKeyID.mu.Lock()
	defer bwp.characteristicRobotPartKeyID.mu.Unlock()

	if !bwp.characteristicRobotPartKeyID.active {
		return "", errors.New("characteristic robot part key ID is inactive")
	}
	if bwp.characteristicRobotPartKeyID.currentValue == nil {
		return "", newEmptyBluetoothCharacteristicError("robot part key ID")
	}
	return *bwp.characteristicRobotPartKeyID.currentValue, nil
}

func (bwp *BluetoothWiFiProvisioner) readRobotPartKey() (string, error) {
	if bwp.characteristicRobotPartKey == nil {
		return "", errors.New("characteristic robot part key is nil")
	}

	bwp.characteristicRobotPartKey.mu.Lock()
	defer bwp.characteristicRobotPartKey.mu.Unlock()

	if !bwp.characteristicRobotPartKey.active {
		return "", errors.New("characteristic robot part key is inactive")
	}
	if bwp.characteristicRobotPartKey.currentValue == nil {
		return "", newEmptyBluetoothCharacteristicError("robot part key")
	}
	return *bwp.characteristicRobotPartKey.currentValue, nil
}

// NewBluetoothWiFiProvisioner returns a service which accepts credentials over bluetooth to provision a robot and its WiFi connection.
func NewBluetoothWiFiProvisioner(ctx context.Context, logger logging.Logger, name string) (*BluetoothWiFiProvisioner, error) {
<<<<<<< HEAD
	if err := validateSystem(logger); err != nil {
		return nil, errw.WithMessage(err, "cannot initialize bluetooth peripheral, system requisites not met")
	}

	adapter := bluetooth.DefaultAdapter
	if err := adapter.Enable(); err != nil {
		return nil, errw.WithMessage(err, "failed to enable bluetooth adapter")
	}

	serviceUUID := bluetooth.NewUUID(uuid.New()).Replace16BitComponent(0x1111)
	logger.Infof("serviceUUID: %s", serviceUUID.String())
	charSsidUUID := bluetooth.NewUUID(uuid.New()).Replace16BitComponent(0x2222)
	logger.Infof("charSsidUUID: %s", charSsidUUID.String())
	charPskUUID := bluetooth.NewUUID(uuid.New()).Replace16BitComponent(0x3333)
	logger.Infof("charPskUUID: %s", charPskUUID.String())
	charRobotPartKeyIDUUID := bluetooth.NewUUID(uuid.New()).Replace16BitComponent(0x4444)
	logger.Infof("charRobotPartKeyIDUUID: %s", charRobotPartKeyIDUUID.String())
	charRobotPartKeyUUID := bluetooth.NewUUID(uuid.New()).Replace16BitComponent(0x5555)
	logger.Infof("charRobotPartKeyUUID: %s", charRobotPartKeyUUID.String())
	charAvailableWiFiNetworksUUID := bluetooth.NewUUID(uuid.New()).Replace16BitComponent(0x6666)
	logger.Infof("charAvailableWiFiNetworksUUID: %s", charAvailableWiFiNetworksUUID.String())

	// Create abstracted characteristics which act as a buffer for reading data from bluetooth.
	charSsid := &linuxBluetoothCharacteristic[*string]{
		UUID:         charSsidUUID,
		mu:           &sync.Mutex{},
		active:       true,
		currentValue: nil,
	}
	charPsk := &linuxBluetoothCharacteristic[*string]{
		UUID:         charPskUUID,
		mu:           &sync.Mutex{},
		active:       true,
		currentValue: nil,
=======
	switch os := runtime.GOOS; os {
	case "linux":
		fallthrough
	case "windows":
		fallthrough
	case "darwin":
		fallthrough
	default:
		return nil, errw.Errorf("failed to set up bluetooth-low-energy peripheral, %s is not yet supported", os)
>>>>>>> 0356d47b
	}
	charRobotPartKeyID := &linuxBluetoothCharacteristic[*string]{
		UUID:         charRobotPartKeyIDUUID,
		mu:           &sync.Mutex{},
		active:       true,
		currentValue: nil,
	}
	charRobotPartKey := &linuxBluetoothCharacteristic[*string]{
		UUID:         charRobotPartKeyUUID,
		mu:           &sync.Mutex{},
		active:       true,
		currentValue: nil,
	}

	// Create write-only, locking characteristics (one per credential) for fields that are written to.
	charConfigSsid := bluetooth.CharacteristicConfig{
		UUID:  charSsidUUID,
		Flags: bluetooth.CharacteristicWritePermission,
		WriteEvent: func(client bluetooth.Connection, offset int, value []byte) {
			v := string(value)
			logger.Infof("Received SSID: %s", v)
			charSsid.mu.Lock()
			defer charSsid.mu.Unlock()
			charSsid.currentValue = &v
		},
	}
	charConfigPsk := bluetooth.CharacteristicConfig{
		UUID:  charPskUUID,
		Flags: bluetooth.CharacteristicWritePermission,
		WriteEvent: func(client bluetooth.Connection, offset int, value []byte) {
			v := string(value)
			logger.Infof("Received Passkey: %s", v)
			charPsk.mu.Lock()
			defer charPsk.mu.Unlock()
			charPsk.currentValue = &v
		},
	}
	charConfigRobotPartKeyID := bluetooth.CharacteristicConfig{
		UUID:  charRobotPartKeyIDUUID,
		Flags: bluetooth.CharacteristicWritePermission,
		WriteEvent: func(client bluetooth.Connection, offset int, value []byte) {
			v := string(value)
			logger.Infof("Received Robot Part Key ID: %s", v)
			charRobotPartKeyID.mu.Lock()
			defer charRobotPartKeyID.mu.Unlock()
			charRobotPartKeyID.currentValue = &v
		},
	}
	charConfigRobotPartKey := bluetooth.CharacteristicConfig{
		UUID:  charRobotPartKeyUUID,
		Flags: bluetooth.CharacteristicWritePermission,
		WriteEvent: func(client bluetooth.Connection, offset int, value []byte) {
			v := string(value)
			logger.Infof("Received Robot Part Key: %s", v)
			charRobotPartKey.mu.Lock()
			defer charRobotPartKey.mu.Unlock()
			charRobotPartKey.currentValue = &v
		},
	}

	// Create a read-only characteristic for broadcasting nearby, available WiFi networks.
	charConfigAvailableWiFiNetworks := bluetooth.CharacteristicConfig{
		UUID:       charAvailableWiFiNetworksUUID,
		Flags:      bluetooth.CharacteristicReadPermission,
		Value:      nil, // This will get filled in via calls to UpdateAvailableWiFiNetworks.
		WriteEvent: nil, // This characteristic is read-only.
	}

	// Channel will be written to by interface method UpdateAvailableWiFiNetworks and will be read by
	// the following background goroutine
	availableWiFiNetworksChannel := make(chan *AvailableWiFiNetworks, 1)

	// Read only channel used to listen for updates to the availableWiFiNetworks.
	var availableWiFiNetworksChannelReadOnly <-chan *AvailableWiFiNetworks = availableWiFiNetworksChannel
	utils.ManagedGo(func() {
		defer close(availableWiFiNetworksChannel)
		for {
			if err := ctx.Err(); err != nil {
				return
			}
			select {
			case <-ctx.Done():
				return
			case awns := <-availableWiFiNetworksChannelReadOnly:
				bs, err := awns.ToBytes()
				if err != nil {
					logger.Errorw("failed to cast available WiFi networks to bytes before writing to bluetooth characteristic")
				}
				charConfigAvailableWiFiNetworks.Value = bs
				logger.Infow("successfully updated available WiFi networks on bluetooth characteristic")
			default:
				time.Sleep(time.Second)
			}
		}
	}, nil)

	// Create service which will advertise each of the above characteristics.
	s := &bluetooth.Service{
		UUID: serviceUUID,
		Characteristics: []bluetooth.CharacteristicConfig{
			charConfigSsid,
			charConfigPsk,
			charConfigRobotPartKeyID,
			charConfigRobotPartKey,
			charConfigAvailableWiFiNetworks,
		},
	}
	if err := adapter.AddService(s); err != nil {
		return nil, errw.WithMessage(err, "unable to add bluetooth service to default adapter")
	}
	if err := adapter.Enable(); err != nil {
		return nil, errw.WithMessage(err, "failed to enable bluetooth adapter")
	}
	defaultAdvertisement := adapter.DefaultAdvertisement()
	if defaultAdvertisement == nil {
		return nil, errors.New("default advertisement is nil")
	}
	if err := defaultAdvertisement.Configure(
		bluetooth.AdvertisementOptions{
			LocalName:    name,
			ServiceUUIDs: []bluetooth.UUID{serviceUUID},
		},
	); err != nil {
		return nil, errw.WithMessage(err, "failed to configure default advertisement")
	}
	return &BluetoothWiFiProvisioner{
		logger: logger,
		mu:     &sync.Mutex{},

		adv:       defaultAdvertisement,
		advActive: false,
		UUID:      serviceUUID,

		availableWiFiNetworksChannelWriteOnly: availableWiFiNetworksChannel,

		characteristicSsid:           charSsid,
		characteristicPsk:            charPsk,
		characteristicRobotPartKeyID: charRobotPartKeyID,
		characteristicRobotPartKey:   charRobotPartKey,
	}, nil
}<|MERGE_RESOLUTION|>--- conflicted
+++ resolved
@@ -9,11 +9,8 @@
 
 	"errors"
 
-<<<<<<< HEAD
 	"github.com/godbus/dbus"
 	"github.com/google/uuid"
-=======
->>>>>>> 0356d47b
 	errw "github.com/pkg/errors"
 	"go.uber.org/multierr"
 	"go.viam.com/rdk/logging"
@@ -268,14 +265,8 @@
 	}
 }
 
-<<<<<<< HEAD
-func (bwp *BluetoothWiFiProvisioner) writeAvailableNetworks(networks *AvailableWiFiNetworks) error {
-	bwp.availableWiFiNetworksChannelWriteOnly <- networks
-	return nil
-=======
 func (bwp *BluetoothWiFiProvisioner) writeAvailableNetworks(ctx context.Context, networks *AvailableWiFiNetworks) error {
 	return errors.New("TODO APP-7644: Add Linux-specific bluetooth calls for automatic pairing and read/write to BLE characteristics")
->>>>>>> 0356d47b
 }
 
 func (bwp *BluetoothWiFiProvisioner) readSsid() (string, error) {
@@ -348,7 +339,6 @@
 
 // NewBluetoothWiFiProvisioner returns a service which accepts credentials over bluetooth to provision a robot and its WiFi connection.
 func NewBluetoothWiFiProvisioner(ctx context.Context, logger logging.Logger, name string) (*BluetoothWiFiProvisioner, error) {
-<<<<<<< HEAD
 	if err := validateSystem(logger); err != nil {
 		return nil, errw.WithMessage(err, "cannot initialize bluetooth peripheral, system requisites not met")
 	}
@@ -383,17 +373,6 @@
 		mu:           &sync.Mutex{},
 		active:       true,
 		currentValue: nil,
-=======
-	switch os := runtime.GOOS; os {
-	case "linux":
-		fallthrough
-	case "windows":
-		fallthrough
-	case "darwin":
-		fallthrough
-	default:
-		return nil, errw.Errorf("failed to set up bluetooth-low-energy peripheral, %s is not yet supported", os)
->>>>>>> 0356d47b
 	}
 	charRobotPartKeyID := &linuxBluetoothCharacteristic[*string]{
 		UUID:         charRobotPartKeyIDUUID,
