// Package utils contains helper functions shared between the main agent and subsystems
package utils

import (
	"bufio"
	"bytes"
	"context"
	"crypto/sha256"
	"errors"
	"io"
	"io/fs"
	"math/rand"
	"net/http"
	"net/url"
	"os"
	"os/exec"
	"os/user"
	"path"
	"path/filepath"
	"runtime"
	"strings"
	"time"

	errw "github.com/pkg/errors"
	"github.com/ulikunitz/xz"
	"go.viam.com/rdk/logging"
<<<<<<< HEAD
=======
	"go.viam.com/utils/rpc"
	"golang.org/x/sys/unix"
>>>>>>> f88643c9
)

var (
	// versions embedded at build time.
	Version     = ""
	GitRevision = ""

	ViamDirs = map[string]string{"viam": "/opt/viam"}
)

// GetVersion returns the version embedded at build time.
func GetVersion() string {
	if Version == "" {
		return "custom"
	}
	return Version
}

// GetRevision returns the git revision embedded at build time.
func GetRevision() string {
	if GitRevision == "" {
		return "unknown"
	}
	return GitRevision
}

func init() {
	if runtime.GOOS == "windows" {
		// note: forward slash isn't an abs path on windows, but resolves to one.
		var err error
		ViamDirs["viam"], err = filepath.Abs(ViamDirs["viam"])
		if err != nil {
			panic(err)
		}
	}
	ViamDirs["bin"] = filepath.Join(ViamDirs["viam"], "bin")
	ViamDirs["cache"] = filepath.Join(ViamDirs["viam"], "cache")
	ViamDirs["tmp"] = filepath.Join(ViamDirs["viam"], "tmp")
	ViamDirs["etc"] = filepath.Join(ViamDirs["viam"], "etc")
}

func InitPaths() error {
	uid := os.Getuid()
	expectedPerms := os.FileMode(0o755)
	if runtime.GOOS == "windows" {
		expectedPerms = 0o777
	}
	for _, p := range ViamDirs {
		info, err := os.Stat(p)
		if err != nil {
			if errors.Is(err, fs.ErrNotExist) {
				//nolint:gosec
				if err := os.MkdirAll(p, 0o755); err != nil {
					return errw.Wrapf(err, "creating directory %s", p)
				}
				continue
			}
			return errw.Wrapf(err, "checking directory %s", p)
		}
		if err := checkPathOwner(uid, info); err != nil {
			return err
		}
		if !info.IsDir() {
			return errw.Errorf("%s should be a directory, but is not", p)
		}
		if info.Mode().Perm() != expectedPerms {
			return errw.Errorf("%s should be have permission set to %#o, but has permissions %#o", p, expectedPerms, info.Mode().Perm())
		}
	}
	return nil
}

// DownloadFile downloads a file into the cache directory and returns a path to the file.
func DownloadFile(ctx context.Context, rawURL string, logger logging.Logger) (outPath string, errRet error) {
	parsedURL, err := url.Parse(rawURL)
	if err != nil {
		return "", err
	}

	parsedPath := parsedURL.Path
	if runtime.GOOS == "windows" && !strings.HasSuffix(parsedPath, ".exe") {
		parsedPath += ".exe"
	}
	outPath = filepath.Join(ViamDirs["cache"], path.Base(parsedPath))

	//nolint:nestif
	if parsedURL.Scheme == "file" {
		infd, err := os.Open(parsedPath) //nolint:gosec
		if err != nil {
			return "", err
		}
		defer func() {
			errRet = errors.Join(errRet, infd.Close())
		}()

		//nolint:gosec
		if err := os.MkdirAll(ViamDirs["tmp"], 0o755); err != nil {
			return "", err
		}

		outfd, err := os.CreateTemp(ViamDirs["tmp"], "*")
		if err != nil {
			return "", err
		}
		defer func() {
			errRet = errors.Join(errRet, outfd.Close(), SyncFS(outPath))
			if err := os.Remove(outfd.Name()); err != nil && !os.IsNotExist(err) {
				errRet = errors.Join(errRet, err)
			}
		}()

		_, err = io.Copy(outfd, infd)
		if err != nil {
			return "", err
		}
		errRet = errors.Join(errRet, os.Rename(outfd.Name(), outPath))
		return outPath, errRet
	}

	if parsedURL.Scheme != "http" && parsedURL.Scheme != "https" {
		return "", errw.Errorf("unsupported url scheme %s", parsedURL.Scheme)
	}

	req, err := http.NewRequestWithContext(ctx, http.MethodGet, parsedURL.String(), nil)
	if err != nil {
		return "", errw.Wrap(err, "downloading file")
	}

	// Use SOCKS proxy from environment as gRPC proxy dialer. Do not use
	// if trying to connect to a local address.
	httpClient := &http.Client{Transport: &http.Transport{
		DialContext: rpc.SocksProxyFallbackDialContext(parsedURL.String(), logger),
	}}

	resp, err := httpClient.Do(req)
	if err != nil {
		return "", errw.Wrap(err, "downloading file")
	}
	defer func() {
		errRet = errors.Join(errRet, resp.Body.Close())
	}()

	if resp.StatusCode < 200 || resp.StatusCode >= 400 {
		return "", errw.Errorf("got response '%s' while downloading %s", resp.Status, parsedURL)
	}

	//nolint:gosec
	if err := os.MkdirAll(ViamDirs["tmp"], 0o755); err != nil {
		return "", err
	}

	out, err := os.CreateTemp(ViamDirs["tmp"], "*")
	if err != nil {
		return "", err
	}
	// `closed` suppresses double-close
	closed := false
	defer func() {
		if !closed {
			errRet = errors.Join(errRet, out.Close())
		}
		if runtime.GOOS != "windows" {
			// todo(windows): doc why we don't do this / test adding it back
			errRet = errors.Join(errRet, SyncFS(out.Name()))
		}
		if err := os.Remove(out.Name()); err != nil && !os.IsNotExist(err) {
			errRet = errors.Join(errRet, err)
		}
	}()

	_, err = io.Copy(out, resp.Body)
	if err != nil && !os.IsNotExist(err) {
		errRet = errors.Join(errRet, err)
	}
	errRet = errors.Join(errRet, out.Close())
	closed = true

	errRet = errors.Join(errRet, os.Rename(out.Name(), outPath), SyncFS(outPath))
	if runtime.GOOS == "windows" {
		cmd := exec.Command( //nolint:gosec
			"netsh", "advfirewall", "firewall", "add", "rule", "name="+path.Base(outPath),
			"dir=in", "action=allow", "program=\""+outPath+"\"", "enable=yes",
		)
		errRet = errors.Join(errRet, cmd.Start())
		if errRet == nil {
			waitErr := cmd.Wait()
			if waitErr != nil {
				user, _ := user.Current() //nolint:errcheck
				if user.Name != "SYSTEM" {
					// note: otherwise, we end up with a mostly-correct download but no version, which leads to other problems.
					logger.Info("Ignoring netsh error on non-SYSTEM windows")
				} else {
					errRet = errors.Join(errRet, waitErr)
				}
			}
		}
	}
	return outPath, errRet
}

// DecompressFile extracts a compressed file and returns the path to the extracted file.
func DecompressFile(inPath string) (outPath string, errRet error) {
	//nolint:gosec
	in, err := os.Open(inPath)
	if err != nil {
		return "", err
	}
	defer func() {
		errRet = errors.Join(errRet, in.Close())
	}()

	reader, err := xz.NewReader(bufio.NewReader(in))
	if err != nil {
		return "", err
	}

	out, err := os.CreateTemp(ViamDirs["tmp"], "*")
	if err != nil {
		return "", err
	}

	defer func() {
		errRet = errors.Join(errRet, out.Close(), SyncFS(ViamDirs["tmp"]))
		if err := os.Remove(out.Name()); err != nil && !os.IsNotExist(err) {
			errRet = errors.Join(errRet, err)
		}
	}()

	_, err = io.Copy(out, reader)
	if err != nil && !os.IsNotExist(err) {
		errRet = errors.Join(errRet, err)
	}

	outPath = filepath.Join(ViamDirs["cache"], strings.Replace(filepath.Base(inPath), ".xz", "", 1))
	errRet = errors.Join(errRet, os.Rename(out.Name(), outPath), SyncFS(outPath))
	return outPath, errRet
}

func GetFileSum(filepath string) (outSum []byte, errRet error) {
	//nolint:gosec
	in, err := os.Open(filepath)
	if err != nil {
		return nil, err
	}
	defer func() {
		errRet = errors.Join(errRet, in.Close())
	}()

	h := sha256.New()
	_, errRet = io.Copy(h, in)
	return h.Sum(nil), errRet
}

func FuzzTime(duration time.Duration, pct float64) time.Duration {
	// pct is fuzz factor percentage 0.0 - 1.0
	// example +/- 5% is 0.05
	//nolint:gosec
	random := rand.New(rand.NewSource(time.Now().UnixNano())).Float64()
	slop := float64(duration) * pct * 2
	return time.Duration(float64(duration) - slop + (random * slop))
}

func CheckIfSame(path1, path2 string) (bool, error) {
	curPath, err := filepath.EvalSymlinks(path1)
	if errors.Is(err, fs.ErrNotExist) {
		return false, nil
	}
	if err != nil {
		return false, errw.Wrapf(err, "evaluating symlinks pointing to %s", path1)
	}

	stat1, err := os.Stat(curPath)
	if err != nil {
		return false, errw.Wrapf(err, "statting %s", curPath)
	}

	realPath, err := filepath.EvalSymlinks(path2)
	if errors.Is(err, fs.ErrNotExist) {
		return false, nil
	}
	if err != nil {
		return false, errw.Wrapf(err, "evaluating symlinks pointing to %s", path2)
	}

	stat2, err := os.Stat(realPath)
	if errors.Is(err, fs.ErrNotExist) {
		return false, nil
	}
	if err != nil {
		return false, errw.Wrapf(err, "statting %s", realPath)
	}

	return os.SameFile(stat1, stat2), nil
}

func ForceSymlink(orig, symlink string) error {
	err := os.Remove(symlink)
	if err != nil && !errors.Is(err, fs.ErrNotExist) {
		return errw.Wrap(err, "removing old symlink")
	}

	err = os.Symlink(orig, symlink)
	if err != nil {
		// note: this will fail on windows if you are not privileged unless you enable developer mode
		// https://learn.microsoft.com/en-us/windows/apps/get-started/enable-your-device-for-development
		return errw.Wrap(err, "symlinking file")
	}

	return SyncFS(symlink)
}

// WriteFileIfNew returns true if contents changed and a write happened.
func WriteFileIfNew(outPath string, data []byte) (bool, error) {
	//nolint:gosec
	curFileBytes, err := os.ReadFile(outPath)
	if err != nil {
		if !errw.Is(err, fs.ErrNotExist) {
			return false, errw.Wrapf(err, "opening %s for reading", outPath)
		}
	} else if bytes.Equal(curFileBytes, data) {
		return false, nil
	}

	//nolint:gosec
	if err := os.MkdirAll(path.Dir(outPath), 0o755); err != nil {
		return true, errw.Wrapf(err, "creating directory for %s", outPath)
	}

	//nolint:gosec
	if err := os.WriteFile(outPath, data, 0o644); err != nil {
		return true, errw.Wrapf(err, "writing %s", outPath)
	}

	return true, SyncFS(outPath)
}<|MERGE_RESOLUTION|>--- conflicted
+++ resolved
@@ -24,11 +24,7 @@
 	errw "github.com/pkg/errors"
 	"github.com/ulikunitz/xz"
 	"go.viam.com/rdk/logging"
-<<<<<<< HEAD
-=======
 	"go.viam.com/utils/rpc"
-	"golang.org/x/sys/unix"
->>>>>>> f88643c9
 )
 
 var (
